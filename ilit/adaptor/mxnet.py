--- conflicted
+++ resolved
@@ -38,14 +38,11 @@
         self.__config_dict = {}
         self.quantizable_ops = []
         self.logger = logger
-<<<<<<< HEAD
-        self.qdataloader = input_output_info["q_dataloader"]
+        self.qdataloader = framework_specific_info["q_dataloader"]
+
         # MXNet version check
         if not _check_version(mx.__version__, '1.6.0'):
             raise Exception("Need MXNet version >= 1.6.0, but get version: %s" %(mx.__version__))
-=======
-        self.qdataloader = framework_specific_info["q_dataloader"]
->>>>>>> e1544044
 
     def _get_backedn_graph(self, symbol, ctx):
         if ctx == mx.cpu():
